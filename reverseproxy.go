--- conflicted
+++ resolved
@@ -28,9 +28,9 @@
 	"net"
 	"net/http"
 	"net/http/httptrace"
+	"github.com/prog4food/reverse_proxy_plus/internal/ascii"
 	"net/textproto"
 	"net/url"
-	"github.com/prog4food/reverse_proxy_plus/internal/ascii"
 	"strings"
 	"sync"
 	"time"
@@ -174,25 +174,8 @@
 // target's path is "/base" and the incoming request was for "/dir",
 // the target request will be for /base/dir.
 // NewSingleHostReverseProxy does not rewrite the Host header.
-<<<<<<< HEAD
 // To rewrite Host headers, use ReverseProxy directly with a custom
 // Director policy.
-=======
-//
-// To customize the ReverseProxy behavior beyond what
-// NewSingleHostReverseProxy provides, use ReverseProxy directly
-// with a Rewrite function. The ProxyRequest SetURL method
-// may be used to route the outbound request. (Note that SetURL,
-// unlike NewSingleHostReverseProxy, rewrites the Host header
-// of the outbound request by default.)
-//
-//	proxy := &ReverseProxy{
-//		Rewrite: func(r *ProxyRequest) {
-//			r.SetURL(target)
-//			r.Out.Host = r.In.Host // if desired
-//		},
-//	}
->>>>>>> 30df49b5
 func NewSingleHostReverseProxy(target *url.URL) *ReverseProxy {
 	director := func(req *http.Request) bool {
 		RewriteRequestURL(req, target)
@@ -345,15 +328,15 @@
 
 	if p.StrictRequests {
 		// Request: Strict mode
-		var whitelist_headers = make(http.Header)
-		var _head_val string
+		var newHeaders = make(http.Header)
+		var headerValue string
 		for _, h := range p.StrictReqHeaderList {
-			_head_val = outreq.Header.Get(h)
-			if _head_val != "" {
-				whitelist_headers.Add(h, _head_val)
-			}
-		}
-		outreq.Header = whitelist_headers
+			headerValue = outreq.Header.Get(h)
+			if headerValue != "" {
+				newHeaders.Add(h, headerValue)
+			}
+		}
+		outreq.Header = newHeaders
 	}
 
 	// Issue 21096: tell backend applications that care about trailer support
