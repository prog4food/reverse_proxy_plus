--- conflicted
+++ resolved
@@ -394,7 +394,6 @@
 	}
 	outreq = outreq.WithContext(httptrace.WithClientTrace(outreq.Context(), trace))
 
-<<<<<<< HEAD
 	var (
 		res *http.Response
 		err error
@@ -404,6 +403,9 @@
 	R:
 	for i := uint8(0); i <= p.Deep3XX; i++ {
 		res, err = transport.RoundTrip(outreq)
+		roundTripMutex.Lock()
+		roundTripDone = true
+		roundTripMutex.Unlock()
 		if err != nil {
 			p.getErrorHandler()(rw, outreq, err)
 			return
@@ -433,15 +435,6 @@
 					break R
 			}
 		}
-=======
-	res, err := transport.RoundTrip(outreq)
-	roundTripMutex.Lock()
-	roundTripDone = true
-	roundTripMutex.Unlock()
-	if err != nil {
-		p.getErrorHandler()(rw, outreq, err)
-		return
->>>>>>> 65ed8515
 	}
 
 	if !p.DenyConnUpgrade {
